--- conflicted
+++ resolved
@@ -12,13 +12,8 @@
 # See the License for the specific language governing permissions and
 # limitations under the License.
 
-<<<<<<< HEAD
-
 from langchain_google_spanner.chat_message_history import SpannerChatMessageHistory
 
-__all__ = ["SpannerChatMessageHistory"]
-=======
 from .version import __version__
 
-__all__ = ["__version__"]
->>>>>>> 10a7c3ea
+__all__ = ["__version__", "SpannerChatMessageHistory"]