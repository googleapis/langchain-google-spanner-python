--- conflicted
+++ resolved
@@ -12,17 +12,13 @@
 # See the License for the specific language governing permissions and
 # limitations under the License.
 
-<<<<<<< HEAD
-from langchain_google_spanner.vector_store import SpannerVectorStore, TableColumn, SecondaryIndex, DistanceStrategy
-
-__all__ = ["SpannerVectorStore", "TableColumn", "SecondaryIndex", "QueryParameters", "DistanceStrategy"]
-=======
 from .version import __version__
 from langchain_google_spanner.vector_store import (
     SpannerVectorStore,
     TableColumn,
     SecondaryIndex,
     QueryParameters,
+    DistanceStrategy
 )
 
 __all__ = [
@@ -31,5 +27,5 @@
     "TableColumn",
     "SecondaryIndex",
     "QueryParameters",
-]
->>>>>>> 929de818
+    "DistanceStrategy"
+]