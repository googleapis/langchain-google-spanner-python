# Copyright 2024 Google LLC
#
# Licensed under the Apache License, Version 2.0 (the "License");
# you may not use this file except in compliance with the License.
# You may obtain a copy of the License at
#
#     http://www.apache.org/licenses/LICENSE-2.0
#
# Unless required by applicable law or agreed to in writing, software
# distributed under the License is distributed on an "AS IS" BASIS,
# WITHOUT WARRANTIES OR CONDITIONS OF ANY KIND, either express or implied.
# See the License for the specific language governing permissions and
# limitations under the License.

<<<<<<< HEAD
from .chat_message_history import SpannerChatMessageHistory
from .loader import SpannerDocumentSaver, SpannerLoader
from .version import __version__

__all__ = [
    "SpannerChatMessageHistory",
    "SpannerDocumentSaver",
    "SpannerLoader",
    "__version__",
=======
from langchain_google_spanner.chat_message_history import SpannerChatMessageHistory
from langchain_google_spanner.vector_store import (
    DistanceStrategy,
    QueryParameters,
    SecondaryIndex,
    SpannerVectorStore,
    TableColumn,
)

from .version import __version__

__all__ = [
    "__version__",
    "SpannerChatMessageHistory",
    "SpannerVectorStore",
    "TableColumn",
    "SecondaryIndex",
    "QueryParameters",
    "DistanceStrategy",
>>>>>>> b5707b8d
]<|MERGE_RESOLUTION|>--- conflicted
+++ resolved
@@ -12,18 +12,8 @@
 # See the License for the specific language governing permissions and
 # limitations under the License.
 
-<<<<<<< HEAD
-from .chat_message_history import SpannerChatMessageHistory
+from langchain_google_spanner.chat_message_history import SpannerChatMessageHistory
 from .loader import SpannerDocumentSaver, SpannerLoader
-from .version import __version__
-
-__all__ = [
-    "SpannerChatMessageHistory",
-    "SpannerDocumentSaver",
-    "SpannerLoader",
-    "__version__",
-=======
-from langchain_google_spanner.chat_message_history import SpannerChatMessageHistory
 from langchain_google_spanner.vector_store import (
     DistanceStrategy,
     QueryParameters,
@@ -38,9 +28,10 @@
     "__version__",
     "SpannerChatMessageHistory",
     "SpannerVectorStore",
+    "SpannerDocumentSaver",
+    "SpannerLoader",
     "TableColumn",
     "SecondaryIndex",
     "QueryParameters",
     "DistanceStrategy",
->>>>>>> b5707b8d
 ]