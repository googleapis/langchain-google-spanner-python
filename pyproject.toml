[project]
name = "langchain-google-spanner"
dynamic = ["version"]
description = "LangChain integrations for Google Cloud Spanner"
readme = "README.rst"
license = {file = "LICENSE"}
requires-python = ">=3.8"
authors = [
    {name = "Google LLC", email = "googleapis-packages@google.com"}
]
dependencies = [
    "langchain-core>=0.1.25, <1.0.0",
    "langchain-community>=0.0.18, <1.0.0",
    "google-cloud-spanner>=3.41.0, <4.0.0"
]
classifiers = [
    "Intended Audience :: Developers",
    "License :: OSI Approved :: Apache Software License",
    "Programming Language :: Python",
    "Programming Language :: Python :: 3",
    "Programming Language :: Python :: 3.8",
    "Programming Language :: Python :: 3.9",
    "Programming Language :: Python :: 3.10",
    "Programming Language :: Python :: 3.11",
    "Programming Language :: Python :: 3.12",
]

[tool.setuptools.dynamic]
version = {attr = "langchain_google_spanner.version.__version__"}

[project.urls]
Homepage = "https://github.com/googleapis/langchain-google-spanner-python"
Repository = "https://github.com/googleapis/langchain-google-spanner-python.git"
"Bug Tracker" = "https://github.com/googleapis/langchain-google-spanner-python/issues"
Changelog = "https://github.com/googleapis/langchain-google-spanner-python/blob/main/CHANGELOG.md"

[project.optional-dependencies]
test = [
    "black[jupyter]==24.4.2",
    "bs4==0.0.2",
    "isort==5.13.2",
    "mypy==1.10.0",
<<<<<<< HEAD
    "pytest==8.2.0",
    "pytest-asyncio==0.23.6",
=======
    "pytest==7.4.4",
    "pytest-asyncio==0.23.7",
>>>>>>> 1595d51e
    "pytest-cov==5.0.0"
]

[build-system]
requires = ["setuptools"]
build-backend = "setuptools.build_meta"

[tool.black]
target-version = ['py38']

[tool.isort]
profile = "black"

[tool.mypy]
python_version = 3.8
warn_unused_configs = true

exclude = [
    'docs/*',
    'noxfile.py'
]<|MERGE_RESOLUTION|>--- conflicted
+++ resolved
@@ -40,13 +40,8 @@
     "bs4==0.0.2",
     "isort==5.13.2",
     "mypy==1.10.0",
-<<<<<<< HEAD
     "pytest==8.2.0",
-    "pytest-asyncio==0.23.6",
-=======
-    "pytest==7.4.4",
     "pytest-asyncio==0.23.7",
->>>>>>> 1595d51e
     "pytest-cov==5.0.0"
 ]
 
